--- conflicted
+++ resolved
@@ -61,7 +61,6 @@
 python openevolve-run.py path/to/initial_program.py path/to/evaluator.py --config path/to/config.yaml --iterations 1000
 ```
 
-<<<<<<< HEAD
 ### Resuming from Checkpoints
 
 OpenEvolve automatically saves checkpoints at intervals specified by the `checkpoint_interval` config parameter (default is 10 iterations). You can resume an evolution run from a saved checkpoint:
@@ -91,14 +90,13 @@
   examples/function_minimization/evaluator.py \
   --checkpoint examples/function_minimization/openevolve_output/checkpoints/checkpoint_50 \
   --iterations 50
-=======
+```
 ### Docker
 
 You can also install and execute via Docker:
 ```bash
 docker build -t openevolve .
 docker run --rm -v .:/app openevolve examples/function_minimization/initial_program.py examples/function_minimization/evaluator.py --config examples/function_minimization/config.yaml --iterations 1000
->>>>>>> 0560c841
 ```
 
 ## Configuration
